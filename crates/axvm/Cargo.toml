--- conflicted
+++ resolved
@@ -14,17 +14,9 @@
 bit_field = "0.10"
 numeric-enum-macro = "0.2"
 
-<<<<<<< HEAD
+
 axvcpu = { git = "https://github.com/arceos-hypervisor/axvcpu.git", branch = "main" }
-=======
-axvcpu = { path = "../axvcpu" }
 
-# System independent crates provided by ArceOS, these crates could be imported by remote url. 
-axerrno = { path = "../../arceos/crates/axerrno" }
-memory_addr = { path = "../../arceos/crates/memory_addr" }
-page_table = { path = "../../arceos/crates/page_table" }
-page_table_entry = { path = "../../arceos/crates/page_table_entry" }
->>>>>>> 3f479804
 
 # System independent crates provided by ArceOS, these crates could be imported by remote url. 
 # axerrno = { path = "../../arceos/crates/axerrno" }
