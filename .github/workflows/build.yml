name: Build, fmt, and clippy

on: [push, pull_request]

jobs:
  clippy:
    runs-on: ubuntu-latest
    strategy:
      fail-fast: false
      matrix:
        arch: [x86_64, riscv64, aarch64]
<<<<<<< HEAD
        rust-toolchain: [nightly-2024-05-02, nightly-2024-08-24]
=======
        rust-toolchain: [nightly-2024-12-25, nightly]
>>>>>>> 1eb38ddf
    env:
      RUSTUP_TOOLCHAIN: ${{ matrix.rust-toolchain }}
    steps:
    - uses: actions/checkout@v4
    - uses: dtolnay/rust-toolchain@stable
      with:
        toolchain: ${{ matrix.rust-toolchain }}
        components: rust-src, clippy, rustfmt
        targets: x86_64-unknown-none, riscv64gc-unknown-none-elf, aarch64-unknown-none, aarch64-unknown-none-softfloat
    - name: Check rust version
      run: rustc --version --verbose
    - name: Clippy arceos-vmm
      continue-on-error: ${{ matrix.rust-toolchain == 'nightly' }}
      run: make -C arceos-vmm ARCH=${{ matrix.arch }} clippy

  fmt:
    runs-on: ubuntu-latest
    strategy:
      fail-fast: false
      matrix:
<<<<<<< HEAD
        rust-toolchain: [nightly-2024-05-02, nightly-2024-08-24]
=======
        rust-toolchain: [nightly-2024-12-25, nightly]
>>>>>>> 1eb38ddf
    env:
      RUSTUP_TOOLCHAIN: ${{ matrix.rust-toolchain }}
    steps:
    - uses: actions/checkout@v4
    - uses: dtolnay/rust-toolchain@stable
      with:
        toolchain: ${{ matrix.rust-toolchain }}
        components: rust-src, clippy, rustfmt
        targets: x86_64-unknown-none, riscv64gc-unknown-none-elf, aarch64-unknown-none, aarch64-unknown-none-softfloat
    - name: Check rust version
      run: rustc --version --verbose
    - name: Check code format
      run: cargo fmt --all -- --check

  build:
    runs-on: ${{ matrix.os }}
    strategy:
      fail-fast: false
      matrix:
        os: [ubuntu-latest]
        arch: [x86_64, riscv64, aarch64]
        rust-toolchain: [nightly-2024-12-25, nightly]
    env:
      RUSTUP_TOOLCHAIN: ${{ matrix.rust-toolchain }}
    steps:
    - uses: actions/checkout@v4
    - uses: dtolnay/rust-toolchain@stable
      with:
        toolchain: ${{ matrix.rust-toolchain }}
        components: rust-src, llvm-tools
        targets: x86_64-unknown-none, riscv64gc-unknown-none-elf, aarch64-unknown-none, aarch64-unknown-none-softfloat
    - uses: Swatinem/rust-cache@v2
    - run: cargo install cargo-binutils
    - name: Build arceos-vmm
      continue-on-error: ${{ matrix.rust-toolchain == 'nightly' }}
      run: make -C arceos-vmm ARCH=${{ matrix.arch }} build<|MERGE_RESOLUTION|>--- conflicted
+++ resolved
@@ -9,11 +9,7 @@
       fail-fast: false
       matrix:
         arch: [x86_64, riscv64, aarch64]
-<<<<<<< HEAD
-        rust-toolchain: [nightly-2024-05-02, nightly-2024-08-24]
-=======
         rust-toolchain: [nightly-2024-12-25, nightly]
->>>>>>> 1eb38ddf
     env:
       RUSTUP_TOOLCHAIN: ${{ matrix.rust-toolchain }}
     steps:
@@ -34,11 +30,7 @@
     strategy:
       fail-fast: false
       matrix:
-<<<<<<< HEAD
-        rust-toolchain: [nightly-2024-05-02, nightly-2024-08-24]
-=======
         rust-toolchain: [nightly-2024-12-25, nightly]
->>>>>>> 1eb38ddf
     env:
       RUSTUP_TOOLCHAIN: ${{ matrix.rust-toolchain }}
     steps:
