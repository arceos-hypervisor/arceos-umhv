[package]
name = "arceos-vmm"
version = "0.1.0"
edition = "2024"
authors = ["Keyang Hu <keyang.hu@qq.com>"]
# See more keys and their definitions at https://doc.rust-lang.org/cargo/reference/manifest.html

[features]
fs = ["axstd/fs"]

[dependencies]
log = "=0.4.21"
bitflags = "2.2"
spin = "0.9"
<<<<<<< HEAD
kspin = "0.1"
lazyinit = "0.2"
timer_list = "0.1.0"
=======
lazyinit = "0.2"
>>>>>>> df3bc4be

# System dependent modules provided by ArceOS.
axstd = { workspace = true, features = [
    "alloc",
    "paging",
    # "fs",
    "irq",
    "hv",
    "multitask",
    # "sched_rr"
] }

# System dependent modules provided by ArceOS-Hypervisor.
axvm = { workspace = true }
axvcpu = { workspace = true }
axaddrspace = { workspace = true }

# System independent crates provided by ArceOS, these crates could be imported by remote url. 
crate_interface = "0.1"
axerrno = "0.1.0"
memory_addr = "0.3"
page_table_entry = { version = "0.5", features = ["arm-el2"] }
page_table_multiarch = "0.5"
percpu = { version = "0.1.4", features = ["arm-el2"] }

[build-dependencies]
toml = { git = "https://github.com/arceos-hypervisor/toml.git", branch = "no_std" }
axconfig = { workspace = true }<|MERGE_RESOLUTION|>--- conflicted
+++ resolved
@@ -12,13 +12,9 @@
 log = "=0.4.21"
 bitflags = "2.2"
 spin = "0.9"
-<<<<<<< HEAD
 kspin = "0.1"
 lazyinit = "0.2"
 timer_list = "0.1.0"
-=======
-lazyinit = "0.2"
->>>>>>> df3bc4be
 
 # System dependent modules provided by ArceOS.
 axstd = { workspace = true, features = [
