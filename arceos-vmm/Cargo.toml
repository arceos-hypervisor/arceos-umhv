--- conflicted
+++ resolved
@@ -13,7 +13,6 @@
 cfg-if = "1.0"
 
 # System dependent modules provided by ArceOS.
-<<<<<<< HEAD
 axstd = { git = "https://github.com/arceos-hypervisor/arceos.git", rev = "b42df3f", features = [
     "alloc", 
     "paging", 
@@ -22,31 +21,17 @@
 ], optional = true }
 axalloc = { git = "https://github.com/arceos-hypervisor/arceos.git", rev = "b42df3f" }
 axhal = { git = "https://github.com/arceos-hypervisor/arceos.git", rev = "b42df3f" }
-=======
-axstd = { path = "../arceos/ulib/axstd", features = [
-    "alloc",
-    "paging",
-    "fs",
-], optional = true }
-axalloc = { path = "../arceos/modules/axalloc" }
-axhal = { path = "../arceos/modules/axhal" }
->>>>>>> 3f479804
+
 
 # System independent crates used for constructing hypervisor.
 axvm = { path = "../crates/axvm" }
 
 # System independent crates provided by ArceOS, these crates could be imported by remote url. 
-<<<<<<< HEAD
 axerrno = { git = "https://github.com/arceos-hypervisor/arceos.git", rev = "b42df3f" }
 page_table_entry = { git = "https://github.com/arceos-hypervisor/arceos.git", rev = "b42df3f" }
 memory_addr = { git = "https://github.com/arceos-hypervisor/arceos.git", rev = "b42df3f" }
 percpu = { git = "https://github.com/arceos-hypervisor/arceos.git", rev = "b42df3f" }
-=======
-axerrno = { path = "../arceos/crates/axerrno" }
-page_table_entry = { path = "../arceos/crates/page_table_entry" }
-memory_addr = { path = "../arceos/crates/memory_addr" }
-percpu = { path = "../arceos/crates/percpu" } 
->>>>>>> 3f479804
+
 
 [target.'cfg(target_arch = "x86_64")'.dependencies]
 x86 = "0.52"
